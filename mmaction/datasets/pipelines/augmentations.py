import random
import warnings
from collections.abc import Sequence

import mmcv
import numpy as np
from torch.nn.modules.utils import _pair

from ..registry import PIPELINES


def combine_quadruple(a, b):
    return (a[0] + a[2] * b[0], a[1] + a[3] * b[1], a[2] * b[2], a[3] * b[3])


def flip_quadruple(a):
    return (1 - a[0] - a[2], a[1], a[2], a[3])


def _init_lazy_if_proper(results, lazy):
    """Initialize lazy operation properly.

    Make sure that a lazy operation is properly initialized,
    and avoid a non-lazy operation accidentally getting mixed in.

    Required keys in results are "imgs" if "img_shape" not in results,
    otherwise, Required keys in results are "img_shape", add or modified keys
    are "img_shape", "lazy".
    Add or modified keys in "lazy" are "original_shape", "crop_bbox", "flip",
    "flip_direction", "interpolation".

    Args:
        results (dict): A dict stores data pipeline result.
        lazy (bool): Determine whether to apply lazy operation. Default: False.
    """

    if 'img_shape' not in results:
        results['img_shape'] = results['imgs'][0].shape[:2]
    if lazy:
        if 'lazy' not in results:
            img_h, img_w = results['img_shape']
            lazyop = dict()
            lazyop['original_shape'] = results['img_shape']
            lazyop['crop_bbox'] = np.array([0, 0, img_w, img_h],
                                           dtype=np.float32)
            lazyop['flip'] = False
            lazyop['flip_direction'] = None
            lazyop['interpolation'] = None
            results['lazy'] = lazyop
    else:
        assert 'lazy' not in results, 'Use Fuse after lazy operations'


@PIPELINES.register_module()
<<<<<<< HEAD
class PoseCompact:
    """Convert the coordinates of keypoints to make it more compact.
    Specifically, it first find a tight bounding box that surrounds all joints
    in each frame, then we expand the tight box by a given padding ratio. For
    example, if 'padding == 0.25', then the expanded box has unchanged center,
    and 1.25x width and height.

    Args:
        padding (float): The padding size. Default: 0.25.
        threshold (int): The threshold for the tight bounding box. If the width
            or height of the tight bounding box is smaller than the threshold,
            we do not perform the compact operation. Default: 10.
        hw_ratio (float | tuple[float] | None): The hw_ratio of the expanded
            box. Float indicates the specific ratio and tuple indicates a
            ratio range. If set as None, it means there is no requirement on
            hw_ratio. Default: None.
        allow_imgpad (bool): Whether to allow expanding the box outside the
            image to meet the hw_ratio requirement. Default: True.

    Returns:
        type: Description of returned object.
    """

    def __init__(self,
                 padding=0.25,
                 threshold=10,
                 hw_ratio=None,
                 allow_imgpad=True):

        self.padding = padding
        self.threshold = threshold
        if isinstance(hw_ratio, float):
            hw_ratio = (hw_ratio, hw_ratio)

        self.hw_ratio = hw_ratio

        self.allow_imgpad = allow_imgpad
        assert self.padding >= 0

    def __call__(self, results):
        img_shape = results['img_shape']
        h, w = img_shape
        kp = results['kp']
        min_x, min_y, max_x, max_y = np.Inf, np.Inf, -np.Inf, -np.Inf

        # Make NaN zero
        kp[np.isnan(kp)] = 0.
        kp_x = kp[..., 0]
        kp_y = kp[..., 1]

        # There is at least one legal keypoint
        if np.sum(kp_x != 0) or np.sum(kp_y != 0):
            min_x = min(min(kp_x[kp_x != 0]), min_x)
            min_y = min(min(kp_y[kp_y != 0]), min_y)
            max_x = max(max(kp_x[kp_x != 0]), max_x)
            max_y = max(max(kp_y[kp_y != 0]), max_y)

        # The compact area is too small
        if max_x - min_x < self.threshold or max_y - min_y < self.threshold:
            return results

        center = ((max_x + min_x) / 2, (max_y + min_y) / 2)
        half_width = (max_x - min_x) / 2 * (1 + self.padding)
        half_height = (max_y - min_y) / 2 * (1 + self.padding)

        if self.hw_ratio is not None:
            half_height = max(self.hw_ratio[0] * half_width, half_height)
            half_width = max(1 / self.hw_ratio[1] * half_height, half_width)

        min_x, max_x = center[0] - half_width, center[0] + half_width
        min_y, max_y = center[1] - half_height, center[1] + half_height

        # hot update
        if not self.allow_imgpad:
            min_x, min_y = int(max(0, min_x)), int(max(0, min_y))
            max_x, max_y = int(min(w, max_x)), int(min(h, max_y))
        else:
            min_x, min_y = int(min_x), int(min_y)
            max_x, max_y = int(max_x), int(max_y)

        kp_x[kp_x != 0] -= min_x
        kp_y[kp_y != 0] -= min_y

        new_shape = (max_y - min_y, max_x - min_x)
        results['img_shape'] = new_shape

        # the order is x, y, w, h (in [0, 1]), a tuple
        crop_quadruple = results.get('crop_quadruple', (0., 0., 1., 1.))
        new_crop_quadruple = (min_x / w, min_y / h, (max_x - min_x) / w,
                              (max_y - min_y) / h)
        crop_quadruple = combine_quadruple(crop_quadruple, new_crop_quadruple)
        results['crop_quadruple'] = crop_quadruple
        return results
=======
class EntityBoxRescale:

    def __init__(self, scale_factor):
        raise NotImplementedError(
            'This component should not be used in the '
            'data pipeline and is removed in PR #782. Details see '
            'https://github.com/open-mmlab/mmaction2/pull/782')


@PIPELINES.register_module()
class EntityBoxCrop:

    def __init__(self, crop_bbox):
        raise NotImplementedError(
            'This component should not be used in the '
            'data pipeline and is removed in PR #782. Details see '
            'https://github.com/open-mmlab/mmaction2/pull/782')


@PIPELINES.register_module()
class EntityBoxFlip:

    def __init__(self, img_shape):
        raise NotImplementedError(
            'This component should not be used in the '
            'data pipeline and is removed in PR #782. Details see '
            'https://github.com/open-mmlab/mmaction2/pull/782')
>>>>>>> 91483e83


@PIPELINES.register_module()
class Imgaug:
    """Imgaug augmentation.

    Adds custom transformations from imgaug library.
    Please visit `https://imgaug.readthedocs.io/en/latest/index.html`
    to get more information. Two demo configs could be found in tsn and i3d
    config folder.

    It's better to use uint8 images as inputs since imgaug works best with
    numpy dtype uint8 and isn't well tested with other dtypes. It should be
    noted that not all of the augmenters have the same input and output dtype,
    which may cause unexpected results.

    Required keys are "imgs", "img_shape"(if "gt_bboxes" is not None) and
    "modality", added or modified keys are "imgs", "img_shape", "gt_bboxes"
    and "proposals".

    It is worth mentioning that `Imgaug` will NOT create custom keys like
    "interpolation", "crop_bbox", "flip_direction", etc. So when using
    `Imgaug` along with other mmaction2 pipelines, we should pay more attention
    to required keys.

    Two steps to use `Imgaug` pipeline:
    1. Create initialization parameter `transforms`. There are three ways
        to create `transforms`.
        1) string: only support `default` for now.
            e.g. `transforms='default'`
        2) list[dict]: create a list of augmenters by a list of dicts, each
            dict corresponds to one augmenter. Every dict MUST contain a key
            named `type`. `type` should be a string(iaa.Augmenter's name) or
            an iaa.Augmenter subclass.
            e.g. `transforms=[dict(type='Rotate', rotate=(-20, 20))]`
            e.g. `transforms=[dict(type=iaa.Rotate, rotate=(-20, 20))]`
        3) iaa.Augmenter: create an imgaug.Augmenter object.
            e.g. `transforms=iaa.Rotate(rotate=(-20, 20))`
    2. Add `Imgaug` in dataset pipeline. It is recommended to insert imgaug
        pipeline before `Normalize`. A demo pipeline is listed as follows.
        ```
        pipeline = [
            dict(
                type='SampleFrames',
                clip_len=1,
                frame_interval=1,
                num_clips=16,
            ),
            dict(type='RawFrameDecode'),
            dict(type='Resize', scale=(-1, 256)),
            dict(
                type='MultiScaleCrop',
                input_size=224,
                scales=(1, 0.875, 0.75, 0.66),
                random_crop=False,
                max_wh_scale_gap=1,
                num_fixed_crops=13),
            dict(type='Resize', scale=(224, 224), keep_ratio=False),
            dict(type='Flip', flip_ratio=0.5),
            dict(type='Imgaug', transforms='default'),
            # dict(type='Imgaug', transforms=[
            #     dict(type='Rotate', rotate=(-20, 20))
            # ]),
            dict(type='Normalize', **img_norm_cfg),
            dict(type='FormatShape', input_format='NCHW'),
            dict(type='Collect', keys=['imgs', 'label'], meta_keys=[]),
            dict(type='ToTensor', keys=['imgs', 'label'])
        ]
        ```

    Args:
        transforms (str | list[dict] | :obj:`iaa.Augmenter`): Three different
            ways to create imgaug augmenter.
    """

    def __init__(self, transforms):
        import imgaug.augmenters as iaa

        if transforms == 'default':
            self.transforms = self.default_transforms()
        elif isinstance(transforms, list):
            assert all(isinstance(trans, dict) for trans in transforms)
            self.transforms = transforms
        elif isinstance(transforms, iaa.Augmenter):
            self.aug = self.transforms = transforms
        else:
            raise ValueError('transforms must be `default` or a list of dicts'
                             ' or iaa.Augmenter object')

        if not isinstance(transforms, iaa.Augmenter):
            self.aug = iaa.Sequential(
                [self.imgaug_builder(t) for t in self.transforms])

    def default_transforms(self):
        """Default transforms for imgaug.

        Implement RandAugment by imgaug.
        Plase visit `https://arxiv.org/abs/1909.13719` for more information.

        Augmenters and hyper parameters are borrowed from the following repo:
        https://github.com/tensorflow/tpu/blob/master/models/official/efficientnet/autoaugment.py # noqa

        Miss one augmenter ``SolarizeAdd`` since imgaug doesn't support this.

        Returns:
            dict: The constructed RandAugment transforms.
        """
        # RandAugment hyper params
        num_augmenters = 2
        cur_magnitude, max_magnitude = 9, 10
        cur_level = 1.0 * cur_magnitude / max_magnitude

        return [
            dict(
                type='SomeOf',
                n=num_augmenters,
                children=[
                    dict(
                        type='ShearX',
                        shear=17.19 * cur_level * random.choice([-1, 1])),
                    dict(
                        type='ShearY',
                        shear=17.19 * cur_level * random.choice([-1, 1])),
                    dict(
                        type='TranslateX',
                        percent=.2 * cur_level * random.choice([-1, 1])),
                    dict(
                        type='TranslateY',
                        percent=.2 * cur_level * random.choice([-1, 1])),
                    dict(
                        type='Rotate',
                        rotate=30 * cur_level * random.choice([-1, 1])),
                    dict(type='Posterize', nb_bits=max(1, int(4 * cur_level))),
                    dict(type='Solarize', threshold=256 * cur_level),
                    dict(type='EnhanceColor', factor=1.8 * cur_level + .1),
                    dict(type='EnhanceContrast', factor=1.8 * cur_level + .1),
                    dict(
                        type='EnhanceBrightness', factor=1.8 * cur_level + .1),
                    dict(type='EnhanceSharpness', factor=1.8 * cur_level + .1),
                    dict(type='Autocontrast', cutoff=0),
                    dict(type='Equalize'),
                    dict(type='Invert', p=1.),
                    dict(
                        type='Cutout',
                        nb_iterations=1,
                        size=0.2 * cur_level,
                        squared=True),
                ]),
        ]

    def imgaug_builder(self, cfg):
        """Import a module from imgaug.

        It follows the logic of :func:`build_from_cfg`. Use a dict object to
        create an iaa.Augmenter object.

        Args:
            cfg (dict): Config dict. It should at least contain the key "type".

        Returns:
            obj:`iaa.Augmenter`: The constructed imgaug augmenter.
        """
        import imgaug.augmenters as iaa

        assert isinstance(cfg, dict) and 'type' in cfg
        args = cfg.copy()

        obj_type = args.pop('type')
        if mmcv.is_str(obj_type):
            obj_cls = getattr(iaa, obj_type) if hasattr(iaa, obj_type) \
                else getattr(iaa.pillike, obj_type)
        elif issubclass(obj_type, iaa.Augmenter):
            obj_cls = obj_type
        else:
            raise TypeError(
                f'type must be a str or valid type, but got {type(obj_type)}')

        if 'children' in args:
            args['children'] = [
                self.imgaug_builder(child) for child in args['children']
            ]

        return obj_cls(**args)

    def __repr__(self):
        repr_str = self.__class__.__name__ + f'(transforms={self.aug})'
        return repr_str

    def __call__(self, results):
        assert results['modality'] == 'RGB', 'Imgaug only support RGB images.'
        in_type = results['imgs'][0].dtype.type

        cur_aug = self.aug.to_deterministic()

        results['imgs'] = [
            cur_aug.augment_image(frame) for frame in results['imgs']
        ]
        img_h, img_w, _ = results['imgs'][0].shape

        out_type = results['imgs'][0].dtype.type
        assert in_type == out_type, \
            ('Imgaug input dtype and output dtype are not the same. ',
             f'Convert from {in_type} to {out_type}')

        if 'gt_bboxes' in results:
            from imgaug.augmentables import bbs
            bbox_list = [
                bbs.BoundingBox(
                    x1=bbox[0], y1=bbox[1], x2=bbox[2], y2=bbox[3])
                for bbox in results['gt_bboxes']
            ]
            bboxes = bbs.BoundingBoxesOnImage(
                bbox_list, shape=results['img_shape'])
            bbox_aug, *_ = cur_aug.augment_bounding_boxes([bboxes])
            results['gt_bboxes'] = [[
                max(bbox.x1, 0),
                max(bbox.y1, 0),
                min(bbox.x2, img_w),
                min(bbox.y2, img_h)
            ] for bbox in bbox_aug.items]
            if 'proposals' in results:
                bbox_list = [
                    bbs.BoundingBox(
                        x1=bbox[0], y1=bbox[1], x2=bbox[2], y2=bbox[3])
                    for bbox in results['proposals']
                ]
                bboxes = bbs.BoundingBoxesOnImage(
                    bbox_list, shape=results['img_shape'])
                bbox_aug, *_ = cur_aug.augment_bounding_boxes([bboxes])
                results['proposals'] = [[
                    max(bbox.x1, 0),
                    max(bbox.y1, 0),
                    min(bbox.x2, img_w),
                    min(bbox.y2, img_h)
                ] for bbox in bbox_aug.items]

        results['img_shape'] = (img_h, img_w)

        return results


@PIPELINES.register_module()
class Fuse:
    """Fuse lazy operations.

    Fusion order:
        crop -> resize -> flip

    Required keys are "imgs", "img_shape" and "lazy", added or modified keys
    are "imgs", "lazy".
    Required keys in "lazy" are "crop_bbox", "interpolation", "flip_direction".
    """

    def __call__(self, results):
        if 'lazy' not in results:
            raise ValueError('No lazy operation detected')
        lazyop = results['lazy']
        imgs = results['imgs']

        # crop
        left, top, right, bottom = lazyop['crop_bbox'].round().astype(int)
        imgs = [img[top:bottom, left:right] for img in imgs]

        # resize
        img_h, img_w = results['img_shape']
        if lazyop['interpolation'] is None:
            interpolation = 'bilinear'
        else:
            interpolation = lazyop['interpolation']
        imgs = [
            mmcv.imresize(img, (img_w, img_h), interpolation=interpolation)
            for img in imgs
        ]

        # flip
        if lazyop['flip']:
            for img in imgs:
                mmcv.imflip_(img, lazyop['flip_direction'])

        results['imgs'] = imgs
        del results['lazy']

        return results


@PIPELINES.register_module()
class RandomScale:
    """Resize images by a random scale.

    Required keys are "imgs", "img_shape", "modality", added or modified
    keys are "imgs", "img_shape", "keep_ratio", "scale_factor", "lazy",
    "scale", "resize_size". Required keys in "lazy" is None, added or
    modified key is "interpolation".

    Args:
        scales (tuple[int]): Tuple of scales to be chosen for resize.
        mode (str): Selection mode for choosing the scale. Options are "range"
            and "value". If set to "range", The short edge will be randomly
            chosen from the range of minimum and maximum on the shorter one
            in all tuples. Otherwise, the longer edge will be randomly chosen
            from the range of minimum and maximum on the longer one in all
            tuples. Default: 'range'.
    """

    def __init__(self, scales, mode='range', **kwargs):
        warnings.warn('"RandomScale" is deprecated and will be removed in '
                      'later versions. It is currently not used in MMAction2')
        self.mode = mode
        if self.mode not in ['range', 'value']:
            raise ValueError(f"mode should be 'range' or 'value', "
                             f'but got {self.mode}')
        self.scales = scales
        self.kwargs = kwargs

    def select_scale(self, scales):
        num_scales = len(scales)
        if num_scales == 1:
            # specify a fixed scale
            scale = scales[0]
        elif num_scales == 2:
            if self.mode == 'range':
                scale_long = [max(s) for s in scales]
                scale_short = [min(s) for s in scales]
                long_edge = np.random.randint(
                    min(scale_long),
                    max(scale_long) + 1)
                short_edge = np.random.randint(
                    min(scale_short),
                    max(scale_short) + 1)
                scale = (long_edge, short_edge)
            elif self.mode == 'value':
                scale = random.choice(scales)
        else:
            if self.mode != 'value':
                raise ValueError("Only 'value' mode supports more than "
                                 '2 image scales')
            scale = random.choice(scales)

        return scale

    def __call__(self, results):
        scale = self.select_scale(self.scales)
        results['scale'] = scale
        resize = Resize(scale, **self.kwargs)
        results = resize(results)
        return results

    def __repr__(self):
        repr_str = (f'{self.__class__.__name__}('
                    f'scales={self.scales}, mode={self.mode})')
        return repr_str


@PIPELINES.register_module()
class RandomCrop:
    """Vanilla square random crop that specifics the output size.

    Required keys in results are "img_shape", "kp" (optional), "imgs"
    (optional), added or modified keys are "kp", "imgs", "lazy"; Required keys
    in "lazy" are "flip", "crop_bbox", added or modified key is "crop_bbox".

    Args:
        size (int): The output size of the images.
        lazy (bool): Determine whether to apply lazy operation. Default: False.
    """

    def __init__(self, size, lazy=False):
        if not isinstance(size, int):
            raise TypeError(f'Size must be an int, but got {type(size)}')
        self.size = size
        self.lazy = lazy

<<<<<<< HEAD
    def _crop_kps(self, kps, crop_bbox):
        return kps - crop_bbox[:2]

    def _crop_imgs(self, imgs, crop_bbox):
        x1, y1, x2, y2 = crop_bbox
        return [img[y1:y2, x1:x2] for img in imgs]
=======
    def _box_crop(self, box, crop_bbox):
        """Crop the bounding boxes according to the crop_bbox.

        Args:
            box (np.ndarray): The bounding boxes.
            crop_bbox(np.ndarray): The bbox used to crop the original image.
        """

        x1, y1, x2, y2 = crop_bbox
        img_w, img_h = x2 - x1, y2 - y1

        box_ = box.copy()
        box_[..., 0::2] = np.clip(box[..., 0::2] - x1, 0, img_w - 1)
        box_[..., 1::2] = np.clip(box[..., 1::2] - y1, 0, img_h - 1)
        return box_

    def _all_box_crop(self, results, crop_bbox):
        """Crop the gt_bboxes and proposals in results according to crop_bbox.

        Args:
            results (dict): All information about the sample, which contain
                'gt_bboxes' and 'proposals' (optional).
            crop_bbox(np.ndarray): The bbox used to crop the original image.
        """
        results['gt_bboxes'] = self._box_crop(results['gt_bboxes'], crop_bbox)
        if 'proposals' in results and results['proposals'] is not None:
            assert results['proposals'].shape[1] == 4
            results['proposals'] = self._box_crop(results['proposals'],
                                                  crop_bbox)
        return results
>>>>>>> 91483e83

    def __call__(self, results):
        """Performs the RandomCrop augmentation.

        Args:
            results (dict): The resulting dict to be modified and passed
                to the next transform in pipeline.
        """
        _init_lazy_if_proper(results, self.lazy)
        if 'kp' in results:
            assert not self.lazy, ('Keypoint Augmentations are not compatible '
                                   'with lazy == True')

        img_h, img_w = results['img_shape']
        assert self.size <= img_h and self.size <= img_w

        y_offset = 0
        x_offset = 0
        if img_h > self.size:
            y_offset = int(np.random.randint(0, img_h - self.size))
        if img_w > self.size:
            x_offset = int(np.random.randint(0, img_w - self.size))

        if 'crop_quadruple' not in results:
            results['crop_quadruple'] = np.array(
                [0, 0, 1, 1],  # x, y, w, h
                dtype=np.float32)

        x_ratio, y_ratio = x_offset / img_w, y_offset / img_h
        w_ratio, h_ratio = self.size / img_w, self.size / img_h

        old_crop_quadruple = results['crop_quadruple']
        old_x_ratio, old_y_ratio = old_crop_quadruple[0], old_crop_quadruple[1]
        old_w_ratio, old_h_ratio = old_crop_quadruple[2], old_crop_quadruple[3]
        new_crop_quadruple = [
            old_x_ratio + x_ratio * old_w_ratio,
            old_y_ratio + y_ratio * old_h_ratio, w_ratio * old_w_ratio,
            h_ratio * old_x_ratio
        ]
        results['crop_quadruple'] = np.array(
            new_crop_quadruple, dtype=np.float32)

        new_h, new_w = self.size, self.size

        crop_bbox = np.array(
            [x_offset, y_offset, x_offset + new_w, y_offset + new_h])
        results['crop_bbox'] = crop_bbox

        results['img_shape'] = (new_h, new_w)

        if not self.lazy:
            if 'kp' in results:
                results['kp'] = self._crop_kps(results['kp'], crop_bbox)
            if 'imgs' in results:
                results['imgs'] = self._crop_imgs(results['imgs'], crop_bbox)
        else:
            lazyop = results['lazy']
            if lazyop['flip']:
                raise NotImplementedError('Put Flip at last for now')

            # record crop_bbox in lazyop dict to ensure only crop once in Fuse
            lazy_left, lazy_top, lazy_right, lazy_bottom = lazyop['crop_bbox']
            left = x_offset * (lazy_right - lazy_left) / img_w
            right = (x_offset + new_w) * (lazy_right - lazy_left) / img_w
            top = y_offset * (lazy_bottom - lazy_top) / img_h
            bottom = (y_offset + new_h) * (lazy_bottom - lazy_top) / img_h
            lazyop['crop_bbox'] = np.array([(lazy_left + left),
                                            (lazy_top + top),
                                            (lazy_left + right),
                                            (lazy_top + bottom)],
                                           dtype=np.float32)

        # Process entity boxes
        if 'gt_bboxes' in results:
            assert not self.lazy
            results = self._all_box_crop(results, results['crop_bbox'])

        return results

    def __repr__(self):
        repr_str = (f'{self.__class__.__name__}(size={self.size}, '
                    f'lazy={self.lazy})')
        return repr_str


@PIPELINES.register_module()
class RandomResizedCrop(RandomCrop):
    """Random crop that specifics the area and height-weight ratio range.

    Required keys in results are "img_shape", "crop_bbox", "imgs" (optional),
    "kp" (optional), added or modified keys are "imgs", "kp", "crop_bbox" and
    "lazy"; Required keys in "lazy" are "flip", "crop_bbox", added or modified
    key is "crop_bbox".

    Args:
        area_range (Tuple[float]): The candidate area scales range of
            output cropped images. Default: (0.08, 1.0).
        aspect_ratio_range (Tuple[float]): The candidate aspect ratio range of
            output cropped images. Default: (3 / 4, 4 / 3).
        lazy (bool): Determine whether to apply lazy operation. Default: False.
    """

    def __init__(self,
                 area_range=(0.08, 1.0),
                 aspect_ratio_range=(3 / 4, 4 / 3),
                 lazy=False):
        self.area_range = area_range
        self.aspect_ratio_range = aspect_ratio_range
        self.lazy = lazy
        if not mmcv.is_tuple_of(self.area_range, float):
            raise TypeError(f'Area_range must be a tuple of float, '
                            f'but got {type(area_range)}')
        if not mmcv.is_tuple_of(self.aspect_ratio_range, float):
            raise TypeError(f'Aspect_ratio_range must be a tuple of float, '
                            f'but got {type(aspect_ratio_range)}')

    @staticmethod
    def get_crop_bbox(img_shape,
                      area_range,
                      aspect_ratio_range,
                      max_attempts=10):
        """Get a crop bbox given the area range and aspect ratio range.

        Args:
            img_shape (Tuple[int]): Image shape
            area_range (Tuple[float]): The candidate area scales range of
                output cropped images. Default: (0.08, 1.0).
            aspect_ratio_range (Tuple[float]): The candidate aspect
                ratio range of output cropped images. Default: (3 / 4, 4 / 3).
                max_attempts (int): The maximum of attempts. Default: 10.
            max_attempts (int): Max attempts times to generate random candidate
                bounding box. If it doesn't qualified one, the center bounding
                box will be used.
        Returns:
            (list[int]) A random crop bbox within the area range and aspect
            ratio range.
        """
        assert 0 < area_range[0] <= area_range[1] <= 1
        assert 0 < aspect_ratio_range[0] <= aspect_ratio_range[1]

        img_h, img_w = img_shape
        area = img_h * img_w

        min_ar, max_ar = aspect_ratio_range
        aspect_ratios = np.exp(
            np.random.uniform(
                np.log(min_ar), np.log(max_ar), size=max_attempts))
        target_areas = np.random.uniform(*area_range, size=max_attempts) * area
        candidate_crop_w = np.round(np.sqrt(target_areas *
                                            aspect_ratios)).astype(np.int32)
        candidate_crop_h = np.round(np.sqrt(target_areas /
                                            aspect_ratios)).astype(np.int32)

        for i in range(max_attempts):
            crop_w = candidate_crop_w[i]
            crop_h = candidate_crop_h[i]
            if crop_h <= img_h and crop_w <= img_w:
                x_offset = random.randint(0, img_w - crop_w)
                y_offset = random.randint(0, img_h - crop_h)
                return x_offset, y_offset, x_offset + crop_w, y_offset + crop_h

        # Fallback
        crop_size = min(img_h, img_w)
        x_offset = (img_w - crop_size) // 2
        y_offset = (img_h - crop_size) // 2
        return x_offset, y_offset, x_offset + crop_size, y_offset + crop_size

    def __call__(self, results):
        """Performs the RandomResizeCrop augmentation.

        Args:
            results (dict): The resulting dict to be modified and passed
                to the next transform in pipeline.
        """
        _init_lazy_if_proper(results, self.lazy)
        if 'kp' in results:
            assert not self.lazy, ('Keypoint Augmentations are not compatible '
                                   'with lazy == True')

        img_h, img_w = results['img_shape']

        left, top, right, bottom = self.get_crop_bbox(
            (img_h, img_w), self.area_range, self.aspect_ratio_range)
        new_h, new_w = bottom - top, right - left

        if 'crop_quadruple' not in results:
            results['crop_quadruple'] = np.array(
                [0, 0, 1, 1],  # x, y, w, h
                dtype=np.float32)

        x_ratio, y_ratio = left / img_w, top / img_h
        w_ratio, h_ratio = new_w / img_w, new_h / img_h

        old_crop_quadruple = results['crop_quadruple']
        old_x_ratio, old_y_ratio = old_crop_quadruple[0], old_crop_quadruple[1]
        old_w_ratio, old_h_ratio = old_crop_quadruple[2], old_crop_quadruple[3]
        new_crop_quadruple = [
            old_x_ratio + x_ratio * old_w_ratio,
            old_y_ratio + y_ratio * old_h_ratio, w_ratio * old_w_ratio,
            h_ratio * old_x_ratio
        ]
        results['crop_quadruple'] = np.array(
            new_crop_quadruple, dtype=np.float32)

        crop_bbox = np.array([left, top, right, bottom])
        results['crop_bbox'] = crop_bbox
        results['img_shape'] = (new_h, new_w)

        if not self.lazy:
            if 'kp' in results:
                results['kp'] = self._crop_kps(results['kp'], crop_bbox)
            if 'imgs' in results:
                results['imgs'] = self._crop_imgs(results['imgs'], crop_bbox)
        else:
            lazyop = results['lazy']
            if lazyop['flip']:
                raise NotImplementedError('Put Flip at last for now')

            # record crop_bbox in lazyop dict to ensure only crop once in Fuse
            lazy_left, lazy_top, lazy_right, lazy_bottom = lazyop['crop_bbox']
            left = left * (lazy_right - lazy_left) / img_w
            right = right * (lazy_right - lazy_left) / img_w
            top = top * (lazy_bottom - lazy_top) / img_h
            bottom = bottom * (lazy_bottom - lazy_top) / img_h
            lazyop['crop_bbox'] = np.array([(lazy_left + left),
                                            (lazy_top + top),
                                            (lazy_left + right),
                                            (lazy_top + bottom)],
                                           dtype=np.float32)

        if 'gt_bboxes' in results:
            assert not self.lazy
            results = self._all_box_crop(results, results['crop_bbox'])

        return results

    def __repr__(self):
        repr_str = (f'{self.__class__.__name__}('
                    f'area_range={self.area_range}, '
                    f'aspect_ratio_range={self.aspect_ratio_range}, '
                    f'lazy={self.lazy})')
        return repr_str


@PIPELINES.register_module()
class MultiScaleCrop(RandomCrop):
    """Crop images with a list of randomly selected scales.

    Randomly select the w and h scales from a list of scales. Scale of 1 means
    the base size, which is the minimal of image width and height. The scale
    level of w and h is controlled to be smaller than a certain value to
    prevent too large or small aspect ratio.

    Required keys are "img_shape", "imgs" (optional), "kp" (optional), added or
    modified keys are "imgs", "crop_bbox", "img_shape", "lazy" and "scales".
    Required keys in "lazy" are "crop_bbox", added or modified key is
    "crop_bbox".

    Args:
        input_size (int | tuple[int]): (w, h) of network input.
        scales (tuple[float]): width and height scales to be selected.
        max_wh_scale_gap (int): Maximum gap of w and h scale levels.
            Default: 1.
        random_crop (bool): If set to True, the cropping bbox will be randomly
            sampled, otherwise it will be sampler from fixed regions.
            Default: False.
        num_fixed_crops (int): If set to 5, the cropping bbox will keep 5
            basic fixed regions: "upper left", "upper right", "lower left",
            "lower right", "center". If set to 13, the cropping bbox will
            append another 8 fix regions: "center left", "center right",
            "lower center", "upper center", "upper left quarter",
            "upper right quarter", "lower left quarter", "lower right quarter".
            Default: 5.
        lazy (bool): Determine whether to apply lazy operation. Default: False.
    """

    def __init__(self,
                 input_size,
                 scales=(1, ),
                 max_wh_scale_gap=1,
                 random_crop=False,
                 num_fixed_crops=5,
                 lazy=False):
        self.input_size = _pair(input_size)
        if not mmcv.is_tuple_of(self.input_size, int):
            raise TypeError(f'Input_size must be int or tuple of int, '
                            f'but got {type(input_size)}')

        if not isinstance(scales, tuple):
            raise TypeError(f'Scales must be tuple, but got {type(scales)}')

        if num_fixed_crops not in [5, 13]:
            raise ValueError(f'Num_fix_crops must be in {[5, 13]}, '
                             f'but got {num_fixed_crops}')

        self.scales = scales
        self.max_wh_scale_gap = max_wh_scale_gap
        self.random_crop = random_crop
        self.num_fixed_crops = num_fixed_crops
        self.lazy = lazy

    def __call__(self, results):
        """Performs the MultiScaleCrop augmentation.

        Args:
            results (dict): The resulting dict to be modified and passed
                to the next transform in pipeline.
        """
        _init_lazy_if_proper(results, self.lazy)
        if 'kp' in results:
            assert not self.lazy, ('Keypoint Augmentations are not compatible '
                                   'with lazy == True')

        img_h, img_w = results['img_shape']
        base_size = min(img_h, img_w)
        crop_sizes = [int(base_size * s) for s in self.scales]

        candidate_sizes = []
        for i, h in enumerate(crop_sizes):
            for j, w in enumerate(crop_sizes):
                if abs(i - j) <= self.max_wh_scale_gap:
                    candidate_sizes.append([w, h])

        crop_size = random.choice(candidate_sizes)
        for i in range(2):
            if abs(crop_size[i] - self.input_size[i]) < 3:
                crop_size[i] = self.input_size[i]

        crop_w, crop_h = crop_size

        if self.random_crop:
            x_offset = random.randint(0, img_w - crop_w)
            y_offset = random.randint(0, img_h - crop_h)
        else:
            w_step = (img_w - crop_w) // 4
            h_step = (img_h - crop_h) // 4
            candidate_offsets = [
                (0, 0),  # upper left
                (4 * w_step, 0),  # upper right
                (0, 4 * h_step),  # lower left
                (4 * w_step, 4 * h_step),  # lower right
                (2 * w_step, 2 * h_step),  # center
            ]
            if self.num_fixed_crops == 13:
                extra_candidate_offsets = [
                    (0, 2 * h_step),  # center left
                    (4 * w_step, 2 * h_step),  # center right
                    (2 * w_step, 4 * h_step),  # lower center
                    (2 * w_step, 0 * h_step),  # upper center
                    (1 * w_step, 1 * h_step),  # upper left quarter
                    (3 * w_step, 1 * h_step),  # upper right quarter
                    (1 * w_step, 3 * h_step),  # lower left quarter
                    (3 * w_step, 3 * h_step)  # lower right quarter
                ]
                candidate_offsets.extend(extra_candidate_offsets)
            x_offset, y_offset = random.choice(candidate_offsets)

        new_h, new_w = crop_h, crop_w

        crop_bbox = np.array(
            [x_offset, y_offset, x_offset + new_w, y_offset + new_h])
        results['crop_bbox'] = crop_bbox
        results['img_shape'] = (new_h, new_w)
        results['scales'] = self.scales

        if 'crop_quadruple' not in results:
            results['crop_quadruple'] = np.array(
                [0, 0, 1, 1],  # x, y, w, h
                dtype=np.float32)

        x_ratio, y_ratio = x_offset / img_w, y_offset / img_h
        w_ratio, h_ratio = new_w / img_w, new_h / img_h

        old_crop_quadruple = results['crop_quadruple']
        old_x_ratio, old_y_ratio = old_crop_quadruple[0], old_crop_quadruple[1]
        old_w_ratio, old_h_ratio = old_crop_quadruple[2], old_crop_quadruple[3]
        new_crop_quadruple = [
            old_x_ratio + x_ratio * old_w_ratio,
            old_y_ratio + y_ratio * old_h_ratio, w_ratio * old_w_ratio,
            h_ratio * old_x_ratio
        ]
        results['crop_quadruple'] = np.array(
            new_crop_quadruple, dtype=np.float32)

        if not self.lazy:
            if 'kp' in results:
                results['kp'] = self._crop_kps(results['kp'], crop_bbox)
            if 'imgs' in results:
                results['imgs'] = self._crop_imgs(results['imgs'], crop_bbox)
        else:
            lazyop = results['lazy']
            if lazyop['flip']:
                raise NotImplementedError('Put Flip at last for now')

            # record crop_bbox in lazyop dict to ensure only crop once in Fuse
            lazy_left, lazy_top, lazy_right, lazy_bottom = lazyop['crop_bbox']
            left = x_offset * (lazy_right - lazy_left) / img_w
            right = (x_offset + new_w) * (lazy_right - lazy_left) / img_w
            top = y_offset * (lazy_bottom - lazy_top) / img_h
            bottom = (y_offset + new_h) * (lazy_bottom - lazy_top) / img_h
            lazyop['crop_bbox'] = np.array([(lazy_left + left),
                                            (lazy_top + top),
                                            (lazy_left + right),
                                            (lazy_top + bottom)],
                                           dtype=np.float32)

        if 'gt_bboxes' in results:
            assert not self.lazy
            results = self._all_box_crop(results, results['crop_bbox'])

        return results

    def __repr__(self):
        repr_str = (f'{self.__class__.__name__}('
                    f'input_size={self.input_size}, scales={self.scales}, '
                    f'max_wh_scale_gap={self.max_wh_scale_gap}, '
                    f'random_crop={self.random_crop}, '
                    f'num_fixed_crops={self.num_fixed_crops}, '
                    f'lazy={self.lazy})')
        return repr_str


@PIPELINES.register_module()
class Resize:
    """Resize images to a specific size.

    Required keys are "img_shape", "modality", "imgs" (optional), "kp"
    (optional), added or modified keys are "imgs", "img_shape", "keep_ratio",
    "scale_factor", "lazy", "resize_size". Required keys in "lazy" is None,
    added or modified key is "interpolation".

    Args:
        scale (float | Tuple[int]): If keep_ratio is True, it serves as scaling
            factor or maximum size:
            If it is a float number, the image will be rescaled by this
            factor, else if it is a tuple of 2 integers, the image will
            be rescaled as large as possible within the scale.
            Otherwise, it serves as (w, h) of output size.
        keep_ratio (bool): If set to True, Images will be resized without
            changing the aspect ratio. Otherwise, it will resize images to a
            given size. Default: True.
        interpolation (str): Algorithm used for interpolation:
            "nearest" | "bilinear". Default: "bilinear".
        lazy (bool): Determine whether to apply lazy operation. Default: False.
    """

    def __init__(self,
                 scale,
                 keep_ratio=True,
                 interpolation='bilinear',
                 lazy=False):
        if isinstance(scale, float):
            if scale <= 0:
                raise ValueError(f'Invalid scale {scale}, must be positive.')
        elif isinstance(scale, tuple):
            max_long_edge = max(scale)
            max_short_edge = min(scale)
            if max_short_edge == -1:
                # assign np.inf to long edge for rescaling short edge later.
                scale = (np.inf, max_long_edge)
        else:
            raise TypeError(
                f'Scale must be float or tuple of int, but got {type(scale)}')
        self.scale = scale
        self.keep_ratio = keep_ratio
        self.interpolation = interpolation
        self.lazy = lazy

<<<<<<< HEAD
    def _resize_imgs(self, imgs, new_w, new_h):
        return [
            mmcv.imresize(
                img, (new_w, new_h), interpolation=self.interpolation)
            for img in imgs
        ]

    def _resize_kps(self, kps, scale_factor):
        return kps * scale_factor
=======
    def _box_resize(self, box, scale_factor):
        """Rescale the bounding boxes according to the scale_factor.

        Args:
            box (np.ndarray): The bounding boxes.
            scale_factor (np.ndarray): The scale factor used for rescaling.
        """
        assert len(scale_factor) == 2
        scale_factor = np.concatenate([scale_factor, scale_factor])
        return box * scale_factor
>>>>>>> 91483e83

    def __call__(self, results):
        """Performs the Resize augmentation.

        Args:
            results (dict): The resulting dict to be modified and passed
                to the next transform in pipeline.
        """

        _init_lazy_if_proper(results, self.lazy)
        if 'kp' in results:
            assert not self.lazy, ('Keypoint Augmentations are not compatible '
                                   'with lazy == True')

        if 'scale_factor' not in results:
            results['scale_factor'] = np.array([1, 1], dtype=np.float32)
        img_h, img_w = results['img_shape']

        if self.keep_ratio:
            new_w, new_h = mmcv.rescale_size((img_w, img_h), self.scale)
        else:
            new_w, new_h = self.scale

        self.scale_factor = np.array([new_w / img_w, new_h / img_h],
                                     dtype=np.float32)

        results['img_shape'] = (new_h, new_w)
        results['keep_ratio'] = self.keep_ratio
        results['scale_factor'] = results['scale_factor'] * self.scale_factor

        if not self.lazy:
            if 'imgs' in results:
                results['imgs'] = self._resize_imgs(results['imgs'], new_w,
                                                    new_h)
            if 'kp' in results:
                results['kp'] = self._resize_kps(results['kp'],
                                                 self.scale_factor)
        else:
            lazyop = results['lazy']
            if lazyop['flip']:
                raise NotImplementedError('Put Flip at last for now')
            lazyop['interpolation'] = self.interpolation

        if 'gt_bboxes' in results:
            assert not self.lazy
            results['gt_bboxes'] = self._box_resize(results['gt_bboxes'],
                                                    self.scale_factor)
            if 'proposals' in results and results['proposals'] is not None:
                assert results['proposals'].shape[1] == 4
                results['proposals'] = self._box_resize(
                    results['proposals'], self.scale_factor)

        return results

    def __repr__(self):
        repr_str = (f'{self.__class__.__name__}('
                    f'scale={self.scale}, keep_ratio={self.keep_ratio}, '
                    f'interpolation={self.interpolation}, '
                    f'lazy={self.lazy})')
        return repr_str


@PIPELINES.register_module()
class RandomRescale:
    """Randomly resize images so that the short_edge is resized to a specific
    size in a given range. The scale ratio is unchanged after resizing.

    Required keys are "imgs", "img_shape", "modality", added or modified
    keys are "imgs", "img_shape", "keep_ratio", "scale_factor", "resize_size",
    "short_edge".

    Args:
        scale_range (tuple[int]): The range of short edge length. A closed
            interval.
        interpolation (str): Algorithm used for interpolation:
            "nearest" | "bilinear". Default: "bilinear".
    """

    def __init__(self, scale_range, interpolation='bilinear'):
        self.scale_range = scale_range
        # make sure scale_range is legal, first make sure the type is OK
        assert mmcv.is_tuple_of(scale_range, int)
        assert len(scale_range) == 2
        assert scale_range[0] < scale_range[1]
        assert np.all([x > 0 for x in scale_range])

        self.keep_ratio = True
        self.interpolation = interpolation

    def __call__(self, results):
        """Performs the Resize augmentation.

        Args:
            results (dict): The resulting dict to be modified and passed
                to the next transform in pipeline.
        """
        short_edge = np.random.randint(self.scale_range[0],
                                       self.scale_range[1] + 1)
        resize = Resize((-1, short_edge),
                        keep_ratio=True,
                        interpolation=self.interpolation,
                        lazy=False)
        results = resize(results)

        results['short_edge'] = short_edge
        return results

    def __repr__(self):
        scale_range = self.scale_range
        repr_str = (f'{self.__class__.__name__}('
                    f'scale_range=({scale_range[0]}, {scale_range[1]}), '
                    f'interpolation={self.interpolation})')
        return repr_str


@PIPELINES.register_module()
class Flip:
    """Flip the input images with a probability.

    Reverse the order of elements in the given imgs with a specific direction.
    The shape of the imgs is preserved, but the elements are reordered.

    Required keys are "img_shape", "modality", "imgs" (optional), "kp"
    (optional), added or modified keys are "imgs", "kp", "lazy" and
    "flip_direction". Required keys in "lazy" is None, added or modified key
    are "flip" and "flip_direction". The Flip augmentation should be placed
    after any cropping / reshaping augmentations, to make sure crop_quadruple
    is calculated properly.

    Args:
        flip_ratio (float): Probability of implementing flip. Default: 0.5.
        direction (str): Flip imgs horizontally or vertically. Options are
            "horizontal" | "vertical". Default: "horizontal".
        flip_label_map (Dict[int, int] | None): Transform the label of the
            flipped image with the specific label. Default: None.
        left (list[int]): Indexes of left keypoints, used to flip keypoints.
            Default: [1, 3, 5, 7, 9, 11, 13, 15]. (COCO-17P keypoints)
        right (list[ind]): Indexes of right keypoints, used to flip keypoints.
            Default: [2, 4, 6, 8, 10, 12, 14, 16]. (COCO-17P keypoints)
        lazy (bool): Determine whether to apply lazy operation. Default: False.
    """
    # Only horizontal flip is useful
    _directions = ['horizontal', 'vertical']

    def __init__(self,
                 flip_ratio=0.5,
                 direction='horizontal',
                 flip_label_map=None,
                 left=[1, 3, 5, 7, 9, 11, 13, 15],
                 right=[2, 4, 6, 8, 10, 12, 14, 16],
                 lazy=False):
        if direction not in self._directions:
            raise ValueError(f'Direction {direction} is not supported. '
                             f'Currently support ones are {self._directions}')
        self.flip_ratio = flip_ratio
        self.direction = direction
        self.flip_label_map = flip_label_map
        self.left = left
        self.right = right
        self.lazy = lazy

<<<<<<< HEAD
    def _flip_imgs(self, imgs, modality):
        _ = [mmcv.imflip_(img, self.direction) for img in imgs]
        lt = len(imgs)
        if modality == 'Flow':
            # The 1st frame of each 2 frames is flow-x
            for i in range(0, lt, 2):
                imgs[i] = mmcv.iminvert(imgs[i])
        return imgs

    def _flip_kps(self, kps, kpscores, img_width):
        kp_x = kps[..., 0]
        kp_x[kp_x != 0] = img_width - kp_x[kp_x != 0]
        new_order = list(range(kps.shape[2]))
        for left, right in zip(self.left, self.right):
            new_order[left] = right
            new_order[right] = left
        kps = kps[:, :, new_order]
        if kpscores is not None:
            kpscores = kpscores[:, :, new_order]
        return kps, kpscores
=======
    def _box_flip(self, box, img_width):
        """Flip the bounding boxes given the width of the image.

        Args:
            box (np.ndarray): The bounding boxes.
            img_width (int): The img width.
        """
        box_ = box.copy()
        box_[..., 0::4] = img_width - box[..., 2::4]
        box_[..., 2::4] = img_width - box[..., 0::4]
        return box_
>>>>>>> 91483e83

    def __call__(self, results):
        """Performs the Flip augmentation.

        Args:
            results (dict): The resulting dict to be modified and passed
                to the next transform in pipeline.
        """
        _init_lazy_if_proper(results, self.lazy)
        if 'kp' in results:
            assert not self.lazy, ('Keypoint Augmentations are not compatible '
                                   'with lazy == True')
            assert self.direction == 'horizontal', (
                'Only horizontal flips are'
                'supported for human keypoints')

        modality = results['modality']
        if modality == 'Flow':
            assert self.direction == 'horizontal'

        flip = np.random.rand() < self.flip_ratio

        results['flip'] = flip
        results['flip_direction'] = self.direction
        img_width = results['img_shape'][1]

        if self.flip_label_map is not None and flip:
            results['label'] = self.flip_label_map.get(results['label'],
                                                       results['label'])

        if not self.lazy:
            if flip:
                if 'imgs' in results:
                    results['imgs'] = self._flip_imgs(results['imgs'],
                                                      modality)
                if 'kp' in results:
                    kp = results['kp']
                    kpscore = None
                    if 'kpscore' in results:
                        kpscore = results['kpscore']
                    kp, kpscore = self._flip_kps(kp, kpscore, img_width)
                    results['kp'] = kp
                    if 'kpscore' in results:
                        results['kpscore'] = kpscore
        else:
            lazyop = results['lazy']
            if lazyop['flip']:
                raise NotImplementedError('Use one Flip please')
            lazyop['flip'] = flip
            lazyop['flip_direction'] = self.direction

        if 'gt_bboxes' in results and flip:
            assert not self.lazy and self.direction == 'horizontal'
            width = results['img_shape'][1]
            results['gt_bboxes'] = self._box_flip(results['gt_bboxes'], width)
            if 'proposals' in results and results['proposals'] is not None:
                assert results['proposals'].shape[1] == 4
                results['proposals'] = self._box_flip(results['proposals'],
                                                      width)

        return results

    def __repr__(self):
        repr_str = (
            f'{self.__class__.__name__}('
            f'flip_ratio={self.flip_ratio}, direction={self.direction}, '
            f'flip_label_map={self.flip_label_map}, lazy={self.lazy})')
        return repr_str


@PIPELINES.register_module()
class Normalize:
    """Normalize images with the given mean and std value.

    Required keys are "imgs", "img_shape", "modality", added or modified
    keys are "imgs" and "img_norm_cfg". If modality is 'Flow', additional
    keys "scale_factor" is required

    Args:
        mean (Sequence[float]): Mean values of different channels.
        std (Sequence[float]): Std values of different channels.
        to_bgr (bool): Whether to convert channels from RGB to BGR.
            Default: False.
        adjust_magnitude (bool): Indicate whether to adjust the flow magnitude
            on 'scale_factor' when modality is 'Flow'. Default: False.
    """

    def __init__(self, mean, std, to_bgr=False, adjust_magnitude=False):
        if not isinstance(mean, Sequence):
            raise TypeError(
                f'Mean must be list, tuple or np.ndarray, but got {type(mean)}'
            )

        if not isinstance(std, Sequence):
            raise TypeError(
                f'Std must be list, tuple or np.ndarray, but got {type(std)}')

        self.mean = np.array(mean, dtype=np.float32)
        self.std = np.array(std, dtype=np.float32)
        self.to_bgr = to_bgr
        self.adjust_magnitude = adjust_magnitude

    def __call__(self, results):
        modality = results['modality']

        if modality == 'RGB':
            n = len(results['imgs'])
            h, w, c = results['imgs'][0].shape
            imgs = np.empty((n, h, w, c), dtype=np.float32)
            for i, img in enumerate(results['imgs']):
                imgs[i] = img

            for img in imgs:
                mmcv.imnormalize_(img, self.mean, self.std, self.to_bgr)

            results['imgs'] = imgs
            results['img_norm_cfg'] = dict(
                mean=self.mean, std=self.std, to_bgr=self.to_bgr)
            return results
        if modality == 'Flow':
            num_imgs = len(results['imgs'])
            assert num_imgs % 2 == 0
            assert self.mean.shape[0] == 2
            assert self.std.shape[0] == 2
            n = num_imgs // 2
            h, w = results['imgs'][0].shape
            x_flow = np.empty((n, h, w), dtype=np.float32)
            y_flow = np.empty((n, h, w), dtype=np.float32)
            for i in range(n):
                x_flow[i] = results['imgs'][2 * i]
                y_flow[i] = results['imgs'][2 * i + 1]
            x_flow = (x_flow - self.mean[0]) / self.std[0]
            y_flow = (y_flow - self.mean[1]) / self.std[1]
            if self.adjust_magnitude:
                x_flow = x_flow * results['scale_factor'][0]
                y_flow = y_flow * results['scale_factor'][1]
            imgs = np.stack([x_flow, y_flow], axis=-1)
            results['imgs'] = imgs
            args = dict(
                mean=self.mean,
                std=self.std,
                to_bgr=self.to_bgr,
                adjust_magnitude=self.adjust_magnitude)
            results['img_norm_cfg'] = args
            return results
        raise NotImplementedError

    def __repr__(self):
        repr_str = (f'{self.__class__.__name__}('
                    f'mean={self.mean}, '
                    f'std={self.std}, '
                    f'to_bgr={self.to_bgr}, '
                    f'adjust_magnitude={self.adjust_magnitude})')
        return repr_str


@PIPELINES.register_module()
class ColorJitter:
    """Randomly distort the brightness, contrast, saturation and hue of images,
    and add PCA based noise into images.

    Note: The input images should be in RGB channel order.

    Code Reference:
    https://gluon-cv.mxnet.io/_modules/gluoncv/data/transforms/experimental/image.html
    https://mxnet.apache.org/api/python/docs/_modules/mxnet/image/image.html#LightingAug

    If specified to apply color space augmentation, it will distort the image
    color space by changing brightness, contrast and saturation. Then, it will
    add some random distort to the images in different color channels.
    Note that the input images should be in original range [0, 255] and in RGB
    channel sequence.

    Required keys are "imgs", added or modified keys are "imgs", "eig_val",
    "eig_vec", "alpha_std" and "color_space_aug".

    Args:
        color_space_aug (bool): Whether to apply color space augmentations. If
            specified, it will change the brightness, contrast, saturation and
            hue of images, then add PCA based noise to images. Otherwise, it
            will directly add PCA based noise to images. Default: False.
        alpha_std (float): Std in the normal Gaussian distribution of alpha.
        eig_val (np.ndarray | None): Eigenvalues of [1 x 3] size for RGB
            channel jitter. If set to None, it will use the default
            eigenvalues. Default: None.
        eig_vec (np.ndarray | None): Eigenvectors of [3 x 3] size for RGB
            channel jitter. If set to None, it will use the default
            eigenvectors. Default: None.
    """

    def __init__(self,
                 color_space_aug=False,
                 alpha_std=0.1,
                 eig_val=None,
                 eig_vec=None):
        if eig_val is None:
            # note that the data range should be [0, 255]
            self.eig_val = np.array([55.46, 4.794, 1.148], dtype=np.float32)
        else:
            self.eig_val = eig_val

        if eig_vec is None:
            self.eig_vec = np.array([[-0.5675, 0.7192, 0.4009],
                                     [-0.5808, -0.0045, -0.8140],
                                     [-0.5836, -0.6948, 0.4203]],
                                    dtype=np.float32)
        else:
            self.eig_vec = eig_vec

        self.alpha_std = alpha_std
        self.color_space_aug = color_space_aug

    @staticmethod
    def brightness(img, delta):
        """Brightness distortion.

        Args:
            img (np.ndarray): An input image.
            delta (float): Delta value to distort brightness.
                It ranges from [-32, 32).

        Returns:
            np.ndarray: A brightness distorted image.
        """
        if np.random.rand() > 0.5:
            img = img + np.float32(delta)
        return img

    @staticmethod
    def contrast(img, alpha):
        """Contrast distortion.

        Args:
            img (np.ndarray): An input image.
            alpha (float): Alpha value to distort contrast.
                It ranges from [0.6, 1.4).

        Returns:
            np.ndarray: A contrast distorted image.
        """
        if np.random.rand() > 0.5:
            img = img * np.float32(alpha)
        return img

    @staticmethod
    def saturation(img, alpha):
        """Saturation distortion.

        Args:
            img (np.ndarray): An input image.
            alpha (float): Alpha value to distort the saturation.
                It ranges from [0.6, 1.4).

        Returns:
            np.ndarray: A saturation distorted image.
        """
        if np.random.rand() > 0.5:
            gray = img * np.array([0.299, 0.587, 0.114], dtype=np.float32)
            gray = np.sum(gray, 2, keepdims=True)
            gray *= (1.0 - alpha)
            img = img * alpha
            img = img + gray
        return img

    @staticmethod
    def hue(img, alpha):
        """Hue distortion.

        Args:
            img (np.ndarray): An input image.
            alpha (float): Alpha value to control the degree of rotation
                for hue. It ranges from [-18, 18).

        Returns:
            np.ndarray: A hue distorted image.
        """
        if np.random.rand() > 0.5:
            u = np.cos(alpha * np.pi)
            w = np.sin(alpha * np.pi)
            bt = np.array([[1.0, 0.0, 0.0], [0.0, u, -w], [0.0, w, u]],
                          dtype=np.float32)
            tyiq = np.array([[0.299, 0.587, 0.114], [0.596, -0.274, -0.321],
                             [0.211, -0.523, 0.311]],
                            dtype=np.float32)
            ityiq = np.array([[1.0, 0.956, 0.621], [1.0, -0.272, -0.647],
                              [1.0, -1.107, 1.705]],
                             dtype=np.float32)
            t = np.dot(np.dot(ityiq, bt), tyiq).T
            t = np.array(t, dtype=np.float32)
            img = np.dot(img, t)
        return img

    def __call__(self, results):
        imgs = results['imgs']
        out = []
        if self.color_space_aug:
            bright_delta = np.random.uniform(-32, 32)
            contrast_alpha = np.random.uniform(0.6, 1.4)
            saturation_alpha = np.random.uniform(0.6, 1.4)
            hue_alpha = np.random.uniform(-18, 18)
            jitter_coin = np.random.rand()
            for img in imgs:
                img = self.brightness(img, delta=bright_delta)
                if jitter_coin > 0.5:
                    img = self.contrast(img, alpha=contrast_alpha)
                    img = self.saturation(img, alpha=saturation_alpha)
                    img = self.hue(img, alpha=hue_alpha)
                else:
                    img = self.saturation(img, alpha=saturation_alpha)
                    img = self.hue(img, alpha=hue_alpha)
                    img = self.contrast(img, alpha=contrast_alpha)
                out.append(img)
        else:
            out = imgs

        # Add PCA based noise
        alpha = np.random.normal(0, self.alpha_std, size=(3, ))
        rgb = np.array(
            np.dot(self.eig_vec * alpha, self.eig_val), dtype=np.float32)
        rgb = rgb[None, None, ...]

        results['imgs'] = [img + rgb for img in out]
        results['eig_val'] = self.eig_val
        results['eig_vec'] = self.eig_vec
        results['alpha_std'] = self.alpha_std
        results['color_space_aug'] = self.color_space_aug

        return results

    def __repr__(self):
        repr_str = (f'{self.__class__.__name__}('
                    f'color_space_aug={self.color_space_aug}, '
                    f'alpha_std={self.alpha_std}, '
                    f'eig_val={self.eig_val}, '
                    f'eig_vec={self.eig_vec})')
        return repr_str


@PIPELINES.register_module()
class CenterCrop(RandomCrop):
    """Crop the center area from images.

    Required keys are "img_shape", "imgs" (optional), "kp" (optional), added or
    modified keys are "imgs", "kp", "crop_bbox", "lazy" and "img_shape".
    Required keys in "lazy" is "crop_bbox", added or modified key is
    "crop_bbox".

    Args:
        crop_size (int | tuple[int]): (w, h) of crop size.
        lazy (bool): Determine whether to apply lazy operation. Default: False.
    """

    def __init__(self, crop_size, lazy=False):
        self.crop_size = _pair(crop_size)
        self.lazy = lazy
        if not mmcv.is_tuple_of(self.crop_size, int):
            raise TypeError(f'Crop_size must be int or tuple of int, '
                            f'but got {type(crop_size)}')

    def __call__(self, results):
        """Performs the CenterCrop augmentation.

        Args:
            results (dict): The resulting dict to be modified and passed
                to the next transform in pipeline.
        """
        _init_lazy_if_proper(results, self.lazy)
        if 'kp' in results:
            assert not self.lazy, ('Keypoint Augmentations are not compatible '
                                   'with lazy == True')

        img_h, img_w = results['img_shape']
        crop_w, crop_h = self.crop_size

        left = (img_w - crop_w) // 2
        top = (img_h - crop_h) // 2
        right = left + crop_w
        bottom = top + crop_h
        new_h, new_w = bottom - top, right - left

        crop_bbox = np.array([left, top, right, bottom])
        results['crop_bbox'] = crop_bbox
        results['img_shape'] = (new_h, new_w)

        if 'crop_quadruple' not in results:
            results['crop_quadruple'] = np.array(
                [0, 0, 1, 1],  # x, y, w, h
                dtype=np.float32)

        x_ratio, y_ratio = left / img_w, top / img_h
        w_ratio, h_ratio = new_w / img_w, new_h / img_h

        old_crop_quadruple = results['crop_quadruple']
        old_x_ratio, old_y_ratio = old_crop_quadruple[0], old_crop_quadruple[1]
        old_w_ratio, old_h_ratio = old_crop_quadruple[2], old_crop_quadruple[3]
        new_crop_quadruple = [
            old_x_ratio + x_ratio * old_w_ratio,
            old_y_ratio + y_ratio * old_h_ratio, w_ratio * old_w_ratio,
            h_ratio * old_x_ratio
        ]
        results['crop_quadruple'] = np.array(
            new_crop_quadruple, dtype=np.float32)

        if not self.lazy:
            if 'kp' in results:
                results['kp'] = self._crop_kps(results['kp'], crop_bbox)
            if 'imgs' in results:
                results['imgs'] = self._crop_imgs(results['imgs'], crop_bbox)
        else:
            lazyop = results['lazy']
            if lazyop['flip']:
                raise NotImplementedError('Put Flip at last for now')

            # record crop_bbox in lazyop dict to ensure only crop once in Fuse
            lazy_left, lazy_top, lazy_right, lazy_bottom = lazyop['crop_bbox']
            left = left * (lazy_right - lazy_left) / img_w
            right = right * (lazy_right - lazy_left) / img_w
            top = top * (lazy_bottom - lazy_top) / img_h
            bottom = bottom * (lazy_bottom - lazy_top) / img_h
            lazyop['crop_bbox'] = np.array([(lazy_left + left),
                                            (lazy_top + top),
                                            (lazy_left + right),
                                            (lazy_top + bottom)],
                                           dtype=np.float32)

        if 'gt_bboxes' in results:
            assert not self.lazy
            results = self._all_box_crop(results, results['crop_bbox'])

        return results

    def __repr__(self):
        repr_str = (f'{self.__class__.__name__}(crop_size={self.crop_size}, '
                    f'lazy={self.lazy})')
        return repr_str


@PIPELINES.register_module()
class ThreeCrop:
    """Crop images into three crops.

    Crop the images equally into three crops with equal intervals along the
    shorter side.
    Required keys are "imgs", "img_shape", added or modified keys are "imgs",
    "crop_bbox" and "img_shape".

    Args:
        crop_size(int | tuple[int]): (w, h) of crop size.
    """

    def __init__(self, crop_size):
        self.crop_size = _pair(crop_size)
        if not mmcv.is_tuple_of(self.crop_size, int):
            raise TypeError(f'Crop_size must be int or tuple of int, '
                            f'but got {type(crop_size)}')

    def __call__(self, results):
        """Performs the ThreeCrop augmentation.

        Args:
            results (dict): The resulting dict to be modified and passed
                to the next transform in pipeline.
        """
        _init_lazy_if_proper(results, False)
        if 'gt_bboxes' in results or 'proposals' in results:
            warnings.warn('ThreeCrop cannot process bounding boxes')

        imgs = results['imgs']
        img_h, img_w = results['imgs'][0].shape[:2]
        crop_w, crop_h = self.crop_size
        assert crop_h == img_h or crop_w == img_w

        if crop_h == img_h:
            w_step = (img_w - crop_w) // 2
            offsets = [
                (0, 0),  # left
                (2 * w_step, 0),  # right
                (w_step, 0),  # middle
            ]
        elif crop_w == img_w:
            h_step = (img_h - crop_h) // 2
            offsets = [
                (0, 0),  # top
                (0, 2 * h_step),  # down
                (0, h_step),  # middle
            ]

        cropped = []
        crop_bboxes = []
        for x_offset, y_offset in offsets:
            bbox = [x_offset, y_offset, x_offset + crop_w, y_offset + crop_h]
            crop = [
                img[y_offset:y_offset + crop_h, x_offset:x_offset + crop_w]
                for img in imgs
            ]
            cropped.extend(crop)
            crop_bboxes.extend([bbox for _ in range(len(imgs))])

        crop_bboxes = np.array(crop_bboxes)
        results['imgs'] = cropped
        results['crop_bbox'] = crop_bboxes
        results['img_shape'] = results['imgs'][0].shape[:2]

        return results

    def __repr__(self):
        repr_str = f'{self.__class__.__name__}(crop_size={self.crop_size})'
        return repr_str


@PIPELINES.register_module()
class TenCrop:
    """Crop the images into 10 crops (corner + center + flip).

    Crop the four corners and the center part of the image with the same
    given crop_size, and flip it horizontally.
    Required keys are "imgs", "img_shape", added or modified keys are "imgs",
    "crop_bbox" and "img_shape".

    Args:
        crop_size(int | tuple[int]): (w, h) of crop size.
    """

    def __init__(self, crop_size):
        self.crop_size = _pair(crop_size)
        if not mmcv.is_tuple_of(self.crop_size, int):
            raise TypeError(f'Crop_size must be int or tuple of int, '
                            f'but got {type(crop_size)}')

    def __call__(self, results):
        """Performs the TenCrop augmentation.

        Args:
            results (dict): The resulting dict to be modified and passed
                to the next transform in pipeline.
        """
        _init_lazy_if_proper(results, False)

        if 'gt_bboxes' in results or 'proposals' in results:
            warnings.warn('TenCrop cannot process bounding boxes')

        imgs = results['imgs']

        img_h, img_w = results['imgs'][0].shape[:2]
        crop_w, crop_h = self.crop_size

        w_step = (img_w - crop_w) // 4
        h_step = (img_h - crop_h) // 4

        offsets = [
            (0, 0),  # upper left
            (4 * w_step, 0),  # upper right
            (0, 4 * h_step),  # lower left
            (4 * w_step, 4 * h_step),  # lower right
            (2 * w_step, 2 * h_step),  # center
        ]

        img_crops = list()
        crop_bboxes = list()
        for x_offset, y_offsets in offsets:
            crop = [
                img[y_offsets:y_offsets + crop_h, x_offset:x_offset + crop_w]
                for img in imgs
            ]
            flip_crop = [np.flip(c, axis=1).copy() for c in crop]
            bbox = [x_offset, y_offsets, x_offset + crop_w, y_offsets + crop_h]
            img_crops.extend(crop)
            img_crops.extend(flip_crop)
            crop_bboxes.extend([bbox for _ in range(len(imgs) * 2)])

        crop_bboxes = np.array(crop_bboxes)
        results['imgs'] = img_crops
        results['crop_bbox'] = crop_bboxes
        results['img_shape'] = results['imgs'][0].shape[:2]

        return results

    def __repr__(self):
        repr_str = f'{self.__class__.__name__}(crop_size={self.crop_size})'
        return repr_str


@PIPELINES.register_module()
class MultiGroupCrop:
    """Randomly crop the images into several groups.

    Crop the random region with the same given crop_size and bounding box
    into several groups.
    Required keys are "imgs", added or modified keys are "imgs", "crop_bbox"
    and "img_shape".

    Args:
        crop_size(int | tuple[int]): (w, h) of crop size.
        groups(int): Number of groups.
    """

    def __init__(self, crop_size, groups):
        self.crop_size = _pair(crop_size)
        self.groups = groups
        if not mmcv.is_tuple_of(self.crop_size, int):
            raise TypeError('Crop size must be int or tuple of int, '
                            f'but got {type(crop_size)}')

        if not isinstance(groups, int):
            raise TypeError(f'Groups must be int, but got {type(groups)}.')

        if groups <= 0:
            raise ValueError('Groups must be positive.')

    def __call__(self, results):
        """Performs the MultiGroupCrop augmentation.

        Args:
            results (dict): The resulting dict to be modified and passed
                to the next transform in pipeline.
        """
        if 'gt_bboxes' in results or 'proposals' in results:
            warnings.warn('MultiGroupCrop cannot process bounding boxes')

        imgs = results['imgs']
        img_h, img_w = imgs[0].shape[:2]
        crop_w, crop_h = self.crop_size

        img_crops = []
        crop_bboxes = []
        for _ in range(self.groups):
            x_offset = random.randint(0, img_w - crop_w)
            y_offset = random.randint(0, img_h - crop_h)

            bbox = [x_offset, y_offset, x_offset + crop_w, y_offset + crop_h]
            crop = [
                img[y_offset:y_offset + crop_h, x_offset:x_offset + crop_w]
                for img in imgs
            ]
            img_crops.extend(crop)
            crop_bboxes.extend([bbox for _ in range(len(imgs))])

        crop_bboxes = np.array(crop_bboxes)
        results['imgs'] = img_crops
        results['crop_bbox'] = crop_bboxes
        results['img_shape'] = results['imgs'][0].shape[:2]

        return results

    def __repr__(self):
        repr_str = (f'{self.__class__.__name__}'
                    f'(crop_size={self.crop_size}, '
                    f'groups={self.groups})')
        return repr_str


@PIPELINES.register_module()
class AudioAmplify:
    """Amplify the waveform.

    Required keys are "audios", added or modified keys are "audios",
    "amplify_ratio".

    Args:
        ratio (float): The ratio used to amplify the audio waveform.
    """

    def __init__(self, ratio):
        if isinstance(ratio, float):
            self.ratio = ratio
        else:
            raise TypeError('Amplification ratio should be float.')

    def __call__(self, results):
        """Perfrom the audio amplification.

        Args:
            results (dict): The resulting dict to be modified and passed
                to the next transform in pipeline.
        """

        assert 'audios' in results
        results['audios'] *= self.ratio
        results['amplify_ratio'] = self.ratio

        return results

    def __repr__(self):
        repr_str = f'{self.__class__.__name__}(ratio={self.ratio})'
        return repr_str


@PIPELINES.register_module()
class MelSpectrogram:
    """MelSpectrogram. Transfer an audio wave into a melspectogram figure.

    Required keys are "audios", "sample_rate", "num_clips", added or modified
    keys are "audios".

    Args:
        window_size (int): The window size in milisecond. Default: 32.
        step_size (int): The step size in milisecond. Default: 16.
        n_mels (int): Number of mels. Default: 80.
        fixed_length (int): The sample length of melspectrogram maybe not
            exactly as wished due to different fps, fix the length for batch
            collation by truncating or padding. Default: 128.
    """

    def __init__(self,
                 window_size=32,
                 step_size=16,
                 n_mels=80,
                 fixed_length=128):
        if all(
                isinstance(x, int)
                for x in [window_size, step_size, n_mels, fixed_length]):
            self.window_size = window_size
            self.step_size = step_size
            self.n_mels = n_mels
            self.fixed_length = fixed_length
        else:
            raise TypeError('All arguments should be int.')

    def __call__(self, results):
        """Perform MelSpectrogram transformation.

        Args:
            results (dict): The resulting dict to be modified and passed
                to the next transform in pipeline.
        """
        try:
            import librosa
        except ImportError:
            raise ImportError('Install librosa first.')
        signals = results['audios']
        sample_rate = results['sample_rate']
        n_fft = int(round(sample_rate * self.window_size / 1000))
        hop_length = int(round(sample_rate * self.step_size / 1000))
        melspectrograms = list()
        for clip_idx in range(results['num_clips']):
            clip_signal = signals[clip_idx]
            mel = librosa.feature.melspectrogram(
                y=clip_signal,
                sr=sample_rate,
                n_fft=n_fft,
                hop_length=hop_length,
                n_mels=self.n_mels)
            if mel.shape[0] >= self.fixed_length:
                mel = mel[:self.fixed_length, :]
            else:
                mel = np.pad(
                    mel, ((0, mel.shape[-1] - self.fixed_length), (0, 0)),
                    mode='edge')
            melspectrograms.append(mel)

        results['audios'] = np.array(melspectrograms)
        return results

    def __repr__(self):
        repr_str = (f'{self.__class__.__name__}'
                    f'(window_size={self.window_size}), '
                    f'step_size={self.step_size}, '
                    f'n_mels={self.n_mels}, '
                    f'fixed_length={self.fixed_length})')
        return repr_str<|MERGE_RESOLUTION|>--- conflicted
+++ resolved
@@ -52,7 +52,6 @@
 
 
 @PIPELINES.register_module()
-<<<<<<< HEAD
 class PoseCompact:
     """Convert the coordinates of keypoints to make it more compact.
     Specifically, it first find a tight bounding box that surrounds all joints
@@ -146,7 +145,8 @@
         crop_quadruple = combine_quadruple(crop_quadruple, new_crop_quadruple)
         results['crop_quadruple'] = crop_quadruple
         return results
-=======
+
+      
 class EntityBoxRescale:
 
     def __init__(self, scale_factor):
@@ -174,7 +174,6 @@
             'This component should not be used in the '
             'data pipeline and is removed in PR #782. Details see '
             'https://github.com/open-mmlab/mmaction2/pull/782')
->>>>>>> 91483e83
 
 
 @PIPELINES.register_module()
@@ -547,14 +546,13 @@
         self.size = size
         self.lazy = lazy
 
-<<<<<<< HEAD
     def _crop_kps(self, kps, crop_bbox):
         return kps - crop_bbox[:2]
 
     def _crop_imgs(self, imgs, crop_bbox):
         x1, y1, x2, y2 = crop_bbox
         return [img[y1:y2, x1:x2] for img in imgs]
-=======
+      
     def _box_crop(self, box, crop_bbox):
         """Crop the bounding boxes according to the crop_bbox.
 
@@ -585,7 +583,6 @@
             results['proposals'] = self._box_crop(results['proposals'],
                                                   crop_bbox)
         return results
->>>>>>> 91483e83
 
     def __call__(self, results):
         """Performs the RandomCrop augmentation.
@@ -1054,7 +1051,6 @@
         self.interpolation = interpolation
         self.lazy = lazy
 
-<<<<<<< HEAD
     def _resize_imgs(self, imgs, new_w, new_h):
         return [
             mmcv.imresize(
@@ -1064,7 +1060,7 @@
 
     def _resize_kps(self, kps, scale_factor):
         return kps * scale_factor
-=======
+
     def _box_resize(self, box, scale_factor):
         """Rescale the bounding boxes according to the scale_factor.
 
@@ -1075,7 +1071,6 @@
         assert len(scale_factor) == 2
         scale_factor = np.concatenate([scale_factor, scale_factor])
         return box * scale_factor
->>>>>>> 91483e83
 
     def __call__(self, results):
         """Performs the Resize augmentation.
@@ -1237,7 +1232,6 @@
         self.right = right
         self.lazy = lazy
 
-<<<<<<< HEAD
     def _flip_imgs(self, imgs, modality):
         _ = [mmcv.imflip_(img, self.direction) for img in imgs]
         lt = len(imgs)
@@ -1258,7 +1252,7 @@
         if kpscores is not None:
             kpscores = kpscores[:, :, new_order]
         return kps, kpscores
-=======
+      
     def _box_flip(self, box, img_width):
         """Flip the bounding boxes given the width of the image.
 
@@ -1270,7 +1264,6 @@
         box_[..., 0::4] = img_width - box[..., 2::4]
         box_[..., 2::4] = img_width - box[..., 0::4]
         return box_
->>>>>>> 91483e83
 
     def __call__(self, results):
         """Performs the Flip augmentation.
